--- conflicted
+++ resolved
@@ -152,11 +152,8 @@
           add_to_list openshift-enterprise-service-catalog-docker
           add_to_list openshift-enterprise-federation-docker
           add_to_list openshift-enterprise-cluster-capacity-docker
-<<<<<<< HEAD
           add_to_list container-engine-docker
-=======
           add_to_list ose-egress-http-proxy-docker
->>>>>>> 74d4e5b0
         fi
         add_to_list openshift-enterprise-openvswitch-docker
       fi
